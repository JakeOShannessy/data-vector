[package]
authors = ["Jake O`Shannessy <joshannessy@affinity-fire.com>"]
edition = "2018"
name = "data-vector"
<<<<<<< HEAD
version = "0.1.4"
=======
version = "0.1.5"
authors = ["Jake O`Shannessy <joshannessy@affinity-eng.com>"]
edition = "2018"
>>>>>>> 44483da2

[dependencies]
chrono = {version = "0.4", default-features = false}
serde = {version = "1", features = ["derive"]}<|MERGE_RESOLUTION|>--- conflicted
+++ resolved
@@ -2,13 +2,7 @@
 authors = ["Jake O`Shannessy <joshannessy@affinity-fire.com>"]
 edition = "2018"
 name = "data-vector"
-<<<<<<< HEAD
-version = "0.1.4"
-=======
-version = "0.1.5"
-authors = ["Jake O`Shannessy <joshannessy@affinity-eng.com>"]
-edition = "2018"
->>>>>>> 44483da2
+version = "0.1.6"
 
 [dependencies]
 chrono = {version = "0.4", default-features = false}
